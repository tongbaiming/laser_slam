#include "laser_slam/incremental_estimator.hpp"

#include <algorithm>
#include <utility>

#include <gtsam/nonlinear/GaussNewtonOptimizer.h>

using namespace gtsam;

namespace laser_slam {

IncrementalEstimator::IncrementalEstimator(const EstimatorParams& parameters,
                                           unsigned int n_laser_slam_workers) : params_(
                                               parameters),
                                               n_laser_slam_workers_(n_laser_slam_workers) {
  // Create the iSAM2 object.
  ISAM2Params isam2_params;
  isam2_params.setRelinearizeSkip(1);
  isam2_params.setRelinearizeThreshold(0.001);
  isam2_ = ISAM2(isam2_params);

  // Create the laser tracks.
  for (size_t i = 0u; i < n_laser_slam_workers_; ++i) {
    std::shared_ptr<LaserTrack> laser_track(new LaserTrack(parameters.laser_track_params, i));
    laser_tracks_.push_back(std::move(laser_track));
  }

  // Create the loop closure noise model.
  using namespace gtsam::noiseModel;
  if (params_.add_m_estimator_on_loop_closures) {
    LOG(INFO) << "Creating loop closure noise model with cauchy.";
    loop_closure_noise_model_  = gtsam::noiseModel::Robust::Create(
        gtsam::noiseModel::mEstimator::Cauchy::Create(1),
        gtsam::noiseModel::Diagonal::Sigmas(params_.loop_closure_noise_model));
  } else {
    loop_closure_noise_model_ =
        gtsam::noiseModel::Diagonal::Sigmas(params_.loop_closure_noise_model);
  }

  Eigen::Matrix<double,6,1> first_association_noise_model;
  first_association_noise_model[0] = 0.05;
  first_association_noise_model[1] = 0.05;
  first_association_noise_model[2] = 0.05;
  first_association_noise_model[3] = 0.015;
  first_association_noise_model[4] = 0.015;
  first_association_noise_model[5] = 0.015;
  first_association_noise_model_ =
      gtsam::noiseModel::Diagonal::Sigmas(first_association_noise_model);

  // Load the ICP configurations for adjusting the loop closure transformations.
  // TODO now using the same configuration as for the lidar odometry.
  std::ifstream ifs_icp_configurations(params_.laser_track_params.icp_configuration_file.c_str());
  if (ifs_icp_configurations.good()) {
    LOG(INFO) << "Loading ICP configurations from: " <<
        params_.laser_track_params.icp_configuration_file;
    icp_.loadFromYaml(ifs_icp_configurations);
  } else {
    LOG(WARNING) << "Could not open ICP configuration file. Using default configuration.";
    icp_.setDefault();
  }
}

void IncrementalEstimator::processLoopClosure(const RelativePose& loop_closure) {
  std::lock_guard<std::recursive_mutex> lock(full_class_mutex_);
<<<<<<< HEAD
  if (loop_closure.track_id_a == loop_closure.track_id_b) {
    CHECK_LT(loop_closure.time_a_ns, loop_closure.time_b_ns) << "Loop closure has invalid time.";
  }
=======
>>>>>>> 517a14f3
  CHECK_GE(loop_closure.time_a_ns, laser_tracks_[loop_closure.track_id_a]->getMinTime()) <<
      "Loop closure has invalid time.";
  CHECK_LE(loop_closure.time_a_ns, laser_tracks_[loop_closure.track_id_a]->getMaxTime()) <<
      "Loop closure has invalid time.";
  CHECK_GE(loop_closure.time_b_ns, laser_tracks_[loop_closure.track_id_b]->getMinTime()) <<
      "Loop closure has invalid time.";
  CHECK_LE(loop_closure.time_b_ns, laser_tracks_[loop_closure.track_id_b]->getMaxTime()) <<
      "Loop closure has invalid time.";

  RelativePose updated_loop_closure = loop_closure;

  // Convert the reference frame of the loop closure transformation.
  // When applying the transformation w_T_a_b to the source cloud, it will align it with the
  // target cloud.
  SE3 w_T_a_b = loop_closure.T_a_b;
  SE3 T_w_a = laser_tracks_[loop_closure.track_id_a]->evaluate(loop_closure.time_a_ns);
  SE3 T_w_b = laser_tracks_[loop_closure.track_id_b]->evaluate(loop_closure.time_b_ns);
  SE3 a_T_a_b = T_w_a.inverse() * w_T_a_b * T_w_b;
  updated_loop_closure.T_a_b = a_T_a_b;

  // Apply an ICP step if desired.
  if (params_.do_icp_step_on_loop_closures) {
    // Get the initial guess.
    PointMatcher::TransformationParameters initial_guess =
        updated_loop_closure.T_a_b.getTransformationMatrix().cast<float>();

    LOG(INFO) << "Creating the submaps for loop closure ICP.";
    Clock clock;
    DataPoints sub_map_a;
    DataPoints sub_map_b;
    laser_tracks_[updated_loop_closure.track_id_a]->buildSubMapAroundTime(
        loop_closure.time_a_ns, params_.loop_closures_sub_maps_radius, &sub_map_a);
    laser_tracks_[updated_loop_closure.track_id_b]->buildSubMapAroundTime(
        loop_closure.time_b_ns, params_.loop_closures_sub_maps_radius, &sub_map_b);
    clock.takeTime();
    LOG(INFO) << "Took " << clock.getRealTime() << " ms to create loop closures sub maps.";

    LOG(INFO) << "Creating loop closure ICP.";
    clock.start();
    PointMatcher::TransformationParameters icp_solution = icp_.compute(sub_map_b, sub_map_a,
                                                                       initial_guess);
    clock.takeTime();
    LOG(INFO) << "Took " << clock.getRealTime() <<
        " ms to compute the icp_solution for the loop closure.";

    updated_loop_closure.T_a_b = convertTransformationMatrixToSE3(icp_solution);
  }

  LOG(INFO) << "Creating loop closure factor.";

  NonlinearFactorGraph new_factors, new_associations_factors;
  Expression<SE3> exp_T_w_b(laser_tracks_[loop_closure.track_id_b]->getValueExpression(
      updated_loop_closure.time_b_ns));
  Expression<SE3> exp_T_w_a(laser_tracks_[loop_closure.track_id_a]->getValueExpression(
      updated_loop_closure.time_a_ns));
  Expression<SE3> exp_T_a_w(kindr::minimal::inverse(exp_T_w_a));
  Expression<SE3> exp_relative(kindr::minimal::compose(exp_T_a_w, exp_T_w_b));
  ExpressionFactor<SE3> new_factor(loop_closure_noise_model_, updated_loop_closure.T_a_b,
                                   exp_relative);
  new_factors.push_back(new_factor);

  ExpressionFactor<SE3> new_association_factor(first_association_noise_model_,
                                               updated_loop_closure.T_a_b, exp_relative);

  new_associations_factors.push_back(new_association_factor);

  LOG(INFO) << "Estimating the trajectories.";
  std::vector<unsigned int> affected_worker_ids;
  affected_worker_ids.push_back(loop_closure.track_id_a);
  affected_worker_ids.push_back(loop_closure.track_id_b);
  Values new_values;
  Values result = estimateAndRemove(new_factors, new_associations_factors,
                                    new_values, affected_worker_ids,
                                    updated_loop_closure.time_b_ns);

  LOG(INFO) << "Updating the trajectories after LC.";
  for (auto& track: laser_tracks_) {
    track->updateFromGTSAMValues(result);
  }
  LOG(INFO) << "Updating the trajectories after LC done.";
}

Values IncrementalEstimator::estimate(const gtsam::NonlinearFactorGraph& new_factors,
                                      const gtsam::Values& new_values,
                                      laser_slam::Time timestamp_ns) {
  std::lock_guard<std::recursive_mutex> lock(full_class_mutex_);
  Clock clock;
  // Update and force relinearization.
  isam2_.update(new_factors, new_values).print();
  // TODO Investigate why these two subsequent update calls are needed.
  isam2_.update();
  isam2_.update();

  Values result(isam2_.calculateEstimate());

  clock.takeTime();
  LOG(INFO) << "Took " << clock.getRealTime() << "ms to estimate the trajectory.";
  estimation_times_.emplace(timestamp_ns, clock.getRealTime());
  return result;
}

Values IncrementalEstimator::estimateAndRemove(
    const gtsam::NonlinearFactorGraph& new_factors,
    const gtsam::NonlinearFactorGraph& new_associations_factors,
    const gtsam::Values& new_values,
    const std::vector<unsigned int>& affected_worker_ids,
    laser_slam::Time timestamp_ns) {
  std::lock_guard<std::recursive_mutex> lock(full_class_mutex_);
  
  Clock clock;
  CHECK_EQ(affected_worker_ids.size(), 2u);
  gtsam::NonlinearFactorGraph new_factors_to_add = new_factors;
  // Find and update the factor indices to remove.
  std::vector<size_t> factor_indices_to_remove;
  if (affected_worker_ids.at(0u) != affected_worker_ids.at(1u)) {
    // Remove the prior of the worker with the largest ID if not already removed.
    unsigned int worker_id_to_remove = std::max(affected_worker_ids.at(0u),
                                                affected_worker_ids.at(1u));
    if (std::find(worker_ids_with_removed_prior_.begin(),
                  worker_ids_with_removed_prior_.end(), worker_id_to_remove) !=
                      worker_ids_with_removed_prior_.end()) {
      worker_id_to_remove = std::min(affected_worker_ids.at(0u),
                                     affected_worker_ids.at(1u));
    }

    CHECK_LT(factor_indices_to_remove_.count(worker_id_to_remove), 2u);
    if (factor_indices_to_remove_.count(worker_id_to_remove) == 1u) {
      factor_indices_to_remove.push_back(factor_indices_to_remove_.at(worker_id_to_remove));
      factor_indices_to_remove_.erase(worker_id_to_remove);
      worker_ids_with_removed_prior_.push_back(worker_id_to_remove);

      // If we remove a prior use proper noise model.
      new_factors_to_add = new_associations_factors;
    }
  }

<<<<<<< HEAD
  isam2_.update(new_factors_to_add, new_values, factor_indices_to_remove).print();
=======
  //isam2_.saveGraph("/tmp/graph_before");

  isam2_.update(new_factors, new_values, factor_indices_to_remove).print();
>>>>>>> 517a14f3
  // TODO Investigate why these two subsequent update calls are needed.
  isam2_.update();
  isam2_.update();

  Values result(isam2_.calculateEstimate());

  //isam2_.saveGraph("/tmp/graph_after");

  clock.takeTime();
  LOG(INFO) << "Took " << clock.getRealTime() << "ms to estimate the trajectory.";
  //estimation_and_remove_times_.emplace(timestamp_ns, clock.getRealTime());
  estimation_times_.emplace(timestamp_ns, clock.getRealTime());
  return result;
}

gtsam::Values IncrementalEstimator::registerPrior(const gtsam::NonlinearFactorGraph& new_factors,
                                                  const gtsam::Values& new_values,
                                                  const unsigned int worker_id) {
  std::lock_guard<std::recursive_mutex> lock(full_class_mutex_);
  ISAM2Result update_result = isam2_.update(new_factors, new_values);

  CHECK_EQ(update_result.newFactorsIndices.size(), 1u);
  if (worker_id > 0u) {
    factor_indices_to_remove_.insert(
        std::make_pair(worker_id, update_result.newFactorsIndices.at(0u)));
  }
  // TODO Investigate why these two subsequent update calls are needed.
  isam2_.update();
  isam2_.update();
  Values result(isam2_.calculateEstimate());
  return result;
}

std::shared_ptr<LaserTrack> IncrementalEstimator::getLaserTrack(unsigned int laser_track_id) {
  std::lock_guard<std::recursive_mutex> lock(full_class_mutex_);
  CHECK_GE(laser_track_id, 0u);
  CHECK_LT(laser_track_id, laser_tracks_.size());
  return laser_tracks_[laser_track_id];
}

std::vector<std::shared_ptr<LaserTrack> > IncrementalEstimator::getAllLaserTracks() {
  std::lock_guard<std::recursive_mutex> lock(full_class_mutex_);
  return laser_tracks_;
}

} // namespace laser_slam<|MERGE_RESOLUTION|>--- conflicted
+++ resolved
@@ -62,12 +62,10 @@
 
 void IncrementalEstimator::processLoopClosure(const RelativePose& loop_closure) {
   std::lock_guard<std::recursive_mutex> lock(full_class_mutex_);
-<<<<<<< HEAD
+
   if (loop_closure.track_id_a == loop_closure.track_id_b) {
     CHECK_LT(loop_closure.time_a_ns, loop_closure.time_b_ns) << "Loop closure has invalid time.";
   }
-=======
->>>>>>> 517a14f3
   CHECK_GE(loop_closure.time_a_ns, laser_tracks_[loop_closure.track_id_a]->getMinTime()) <<
       "Loop closure has invalid time.";
   CHECK_LE(loop_closure.time_a_ns, laser_tracks_[loop_closure.track_id_a]->getMaxTime()) <<
@@ -204,20 +202,13 @@
     }
   }
 
-<<<<<<< HEAD
   isam2_.update(new_factors_to_add, new_values, factor_indices_to_remove).print();
-=======
-  //isam2_.saveGraph("/tmp/graph_before");
-
-  isam2_.update(new_factors, new_values, factor_indices_to_remove).print();
->>>>>>> 517a14f3
+
   // TODO Investigate why these two subsequent update calls are needed.
   isam2_.update();
   isam2_.update();
 
   Values result(isam2_.calculateEstimate());
-
-  //isam2_.saveGraph("/tmp/graph_after");
 
   clock.takeTime();
   LOG(INFO) << "Took " << clock.getRealTime() << "ms to estimate the trajectory.";
